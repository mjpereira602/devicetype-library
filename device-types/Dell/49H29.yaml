--- conflicted
+++ resolved
@@ -1,10 +1,7 @@
 ---
 manufacturer: Dell
 model: 49H29
-<<<<<<< HEAD
-=======
 slug: dell_controller_49h29
->>>>>>> 54132c0b
 part_number: 49H29
 comments: PowerVault ME4012 ME4024 SAS 4 Port Controller
 interfaces:
